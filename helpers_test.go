package fsnotify

import (
	"fmt"
	"io/fs"
	"os"
	"path/filepath"
	"runtime"
	"sort"
	"strings"
	"sync"
	"testing"
	"time"

	"github.com/fsnotify/fsnotify/internal"
)

type testCase struct {
	name string
	ops  func(*testing.T, *Watcher, string)
	want string
}

func (tt testCase) run(t *testing.T) {
	t.Helper()
	t.Run(tt.name, func(t *testing.T) {
		t.Helper()
		t.Parallel()
		tmp := t.TempDir()

		w := newCollector(t)
		w.collect(t)

		tt.ops(t, w.w, tmp)

		cmpEvents(t, tmp, w.stop(t), newEvents(t, tt.want))
	})
}

// We wait a little bit after most commands; gives the system some time to sync
// things and makes things more consistent across platforms.
func eventSeparator() { time.Sleep(50 * time.Millisecond) }
func waitForEvents()  { time.Sleep(500 * time.Millisecond) }

// newWatcher initializes an fsnotify Watcher instance.
func newWatcher(t *testing.T, add ...string) *Watcher {
	t.Helper()
	w, err := NewWatcher()
	if err != nil {
		t.Fatalf("newWatcher: %s", err)
	}
	for _, a := range add {
		err := w.Add(a)
		if err != nil {
			t.Fatalf("newWatcher: add %q: %s", a, err)
		}
	}
	return w
}

// addWatch adds a watch for a directory
func addWatch(t *testing.T, w *Watcher, path ...string) {
	t.Helper()
	if len(path) < 1 {
		t.Fatalf("addWatch: path must have at least one element: %s", path)
	}
	err := w.Add(join(path...))
	if err != nil {
		t.Fatalf("addWatch(%q): %s", join(path...), err)
	}
}

const noWait = ""

func shouldWait(path ...string) bool {
	// Take advantage of the fact that join skips empty parameters.
	for _, p := range path {
		if p == "" {
			return false
		}
	}
	return true
}

// Create n empty files with the prefix in the directory dir.
func createFiles(t *testing.T, dir, prefix string, n int, d time.Duration) int {
	t.Helper()

	if d == 0 {
		d = 9 * time.Minute
	}

	fmtNum := func(n int) string {
		s := fmt.Sprintf("%09d", n)
		return s[:3] + "_" + s[3:6] + "_" + s[6:]
	}

	var (
		max     = time.After(d)
		created int
	)
	for i := 0; i < n; i++ {
		select {
		case <-max:
			t.Logf("createFiles: stopped at %s files because it took longer than %s", fmtNum(created), d)
			return created
		default:
			fp, err := os.Create(join(dir, prefix+fmtNum(i)))
			if err != nil {
				t.Errorf("create failed for %s: %s", fmtNum(i), err)
				continue
			}
			if err := fp.Close(); err != nil {
				t.Errorf("close failed for %s: %s", fmtNum(i), err)
			}
			if i%10_000 == 0 {
				t.Logf("createFiles: %s", fmtNum(i))
			}
			created++
		}
	}
	return created
}

// mkdir
func mkdir(t *testing.T, path ...string) {
	t.Helper()
	if len(path) < 1 {
		t.Fatalf("mkdir: path must have at least one element: %s", path)
	}
	err := os.Mkdir(join(path...), 0o0755)
	if err != nil {
		t.Fatalf("mkdir(%q): %s", join(path...), err)
	}
	if shouldWait(path...) {
		eventSeparator()
	}
}

// mkdir -p
<<<<<<< HEAD
func mkdirAll(t *testing.T, path ...string) {
	t.Helper()
	if len(path) < 1 {
		t.Fatalf("mkdirAll: path must have at least one element: %s", path)
	}
	err := os.MkdirAll(filepath.Join(path...), 0o0755)
	if err != nil {
		t.Fatalf("mkdirAll(%q): %s", filepath.Join(path...), err)
	}
	if shouldWait(path...) {
		eventSeparator()
	}
}
=======
// func mkdirAll(t *testing.T, path ...string) {
// 	t.Helper()
// 	if len(path) < 1 {
// 		t.Fatalf("mkdirAll: path must have at least one element: %s", path)
// 	}
// 	err := os.MkdirAll(join(path...), 0o0755)
// 	if err != nil {
// 		t.Fatalf("mkdirAll(%q): %s", join(path...), err)
// 	}
// 	if shouldWait(path...) {
// 		eventSeparator()
// 	}
// }
>>>>>>> 06c044ba

// ln -s
func symlink(t *testing.T, target string, link ...string) {
	t.Helper()
	if len(link) < 1 {
		t.Fatalf("symlink: link must have at least one element: %s", link)
	}
	err := os.Symlink(target, join(link...))
	if err != nil {
		t.Fatalf("symlink(%q, %q): %s", target, join(link...), err)
	}
	if shouldWait(link...) {
		eventSeparator()
	}
}

// mkfifo
func mkfifo(t *testing.T, path ...string) {
	t.Helper()
	if len(path) < 1 {
		t.Fatalf("mkfifo: path must have at least one element: %s", path)
	}
	err := internal.Mkfifo(join(path...), 0o644)
	if err != nil {
		t.Fatalf("mkfifo(%q): %s", join(path...), err)
	}
	if shouldWait(path...) {
		eventSeparator()
	}
}

// mknod
func mknod(t *testing.T, dev int, path ...string) {
	t.Helper()
	if len(path) < 1 {
		t.Fatalf("mknod: path must have at least one element: %s", path)
	}
	err := internal.Mknod(join(path...), 0o644, dev)
	if err != nil {
		t.Fatalf("mknod(%d, %q): %s", dev, join(path...), err)
	}
	if shouldWait(path...) {
		eventSeparator()
	}
}

// cat
func cat(t *testing.T, data string, path ...string) {
	t.Helper()
	if len(path) < 1 {
		t.Fatalf("cat: path must have at least one element: %s", path)
	}

	err := func() error {
		fp, err := os.OpenFile(join(path...), os.O_RDWR|os.O_CREATE|os.O_APPEND, 0666)
		if err != nil {
			return err
		}
		if err := fp.Sync(); err != nil {
			return err
		}
		if shouldWait(path...) {
			eventSeparator()
		}
		if _, err := fp.WriteString(data); err != nil {
			return err
		}
		if err := fp.Sync(); err != nil {
			return err
		}
		if shouldWait(path...) {
			eventSeparator()
		}
		return fp.Close()
	}()
	if err != nil {
		t.Fatalf("cat(%q): %s", join(path...), err)
	}
}

// touch
func touch(t *testing.T, path ...string) {
	t.Helper()
	if len(path) < 1 {
		t.Fatalf("touch: path must have at least one element: %s", path)
	}
	fp, err := os.Create(join(path...))
	if err != nil {
		t.Fatalf("touch(%q): %s", join(path...), err)
	}
	err = fp.Close()
	if err != nil {
		t.Fatalf("touch(%q): %s", join(path...), err)
	}
	if shouldWait(path...) {
		eventSeparator()
	}
}

// mv
func mv(t *testing.T, src string, dst ...string) {
	t.Helper()
	if len(dst) < 1 {
		t.Fatalf("mv: dst must have at least one element: %s", dst)
	}

	err := os.Rename(src, join(dst...))
	if err != nil {
		t.Fatalf("mv(%q, %q): %s", src, join(dst...), err)
	}
	if shouldWait(dst...) {
		eventSeparator()
	}
}

// rm
func rm(t *testing.T, path ...string) {
	t.Helper()
	if len(path) < 1 {
		t.Fatalf("rm: path must have at least one element: %s", path)
	}
	err := os.Remove(join(path...))
	if err != nil {
		t.Fatalf("rm(%q): %s", join(path...), err)
	}
	if shouldWait(path...) {
		eventSeparator()
	}
}

// rm -r
func rmAll(t *testing.T, path ...string) {
	t.Helper()
	if len(path) < 1 {
		t.Fatalf("rmAll: path must have at least one element: %s", path)
	}
	err := os.RemoveAll(join(path...))
	if err != nil {
		t.Fatalf("rmAll(%q): %s", join(path...), err)
	}
	if shouldWait(path...) {
		eventSeparator()
	}
}

// chmod
func chmod(t *testing.T, mode fs.FileMode, path ...string) {
	t.Helper()
	if len(path) < 1 {
		t.Fatalf("chmod: path must have at least one element: %s", path)
	}
	err := os.Chmod(join(path...), mode)
	if err != nil {
		t.Fatalf("chmod(%q): %s", join(path...), err)
	}
	if shouldWait(path...) {
		eventSeparator()
	}
}

// Collect all events in an array.
//
// w := newCollector(t)
// w.collect(r)
//
// .. do stuff ..
//
// events := w.stop(t)
type eventCollector struct {
	w    *Watcher
	e    Events
	mu   sync.Mutex
	done chan struct{}
}

func newCollector(t *testing.T, add ...string) *eventCollector {
	return &eventCollector{
		w:    newWatcher(t, add...),
		done: make(chan struct{}),
		e:    make(Events, 0, 8),
	}
}

// stop collecting events and return what we've got.
func (w *eventCollector) stop(t *testing.T) Events {
	return w.stopWait(t, time.Second)
}

func (w *eventCollector) stopWait(t *testing.T, waitFor time.Duration) Events {
	waitForEvents()

	go func() {
		err := w.w.Close()
		if err != nil {
			t.Error(err)
		}
	}()

	select {
	case <-time.After(waitFor):
		t.Fatalf("event stream was not closed after %s", waitFor)
	case <-w.done:
	}

	w.mu.Lock()
	defer w.mu.Unlock()
	return w.e
}

// Get all events we've found up to now and clear the event buffer.
func (w *eventCollector) events(t *testing.T) Events {
	w.mu.Lock()
	defer w.mu.Unlock()

	e := make(Events, len(w.e))
	copy(e, w.e)
	w.e = make(Events, 0, 16)
	return e
}

// Start collecting events.
func (w *eventCollector) collect(t *testing.T) {
	go func() {
		for {
			select {
			case e, ok := <-w.w.Errors:
				if !ok {
					w.done <- struct{}{}
					return
				}
				t.Error(e)
				w.done <- struct{}{}
				return
			case e, ok := <-w.w.Events:
				if !ok {
					w.done <- struct{}{}
					return
				}
				w.mu.Lock()
				w.e = append(w.e, e)
				w.mu.Unlock()
			}
		}
	}()
}

type Events []Event

func (e Events) String() string {
	b := new(strings.Builder)
	for i, ee := range e {
		if i > 0 {
			b.WriteString("\n")
		}
		fmt.Fprintf(b, "%-20s %q", ee.Op.String(), filepath.ToSlash(ee.Name))
	}
	return b.String()
}

func (e Events) TrimPrefix(prefix string) Events {
	for i := range e {
		if e[i].Name == prefix {
			e[i].Name = "/"
		} else {
			e[i].Name = strings.TrimPrefix(e[i].Name, prefix)
		}
	}
	return e
}

func (e Events) copy() Events {
	cp := make(Events, len(e))
	copy(cp, e)
	return cp
}

// Create a new Events list from a string; for example:
//
//   CREATE        path
//   CREATE|WRITE  path
//
// Every event is one line, and any whitespace between the event and path are
// ignored. The path can optionally be surrounded in ". Anything after a "#" is
// ignored.
//
// Platform-specific tests can be added after GOOS:
//
//   # Tested if nothing else matches
//   CREATE   path
//
//   # Windows-specific test.
//   windows:
//     WRITE    path
//
// You can specify multiple platforms with a comma (e.g. "windows, linux:").
// "kqueue" is a shortcut for all kqueue systems (BSD, macOS).
func newEvents(t *testing.T, s string) Events {
	t.Helper()

	var (
		lines  = strings.Split(s, "\n")
		groups = []string{""}
		events = make(map[string]Events)
	)
	for no, line := range lines {
		if i := strings.IndexByte(line, '#'); i > -1 {
			line = line[:i]
		}
		line = strings.TrimSpace(line)
		if line == "" {
			continue
		}
		if strings.HasSuffix(line, ":") {
			groups = strings.Split(strings.TrimRight(line, ":"), ",")
			for i := range groups {
				groups[i] = strings.TrimSpace(groups[i])
			}
			continue
		}

		fields := strings.Fields(line)
		if len(fields) < 2 {
			if strings.ToUpper(fields[0]) == "EMPTY" {
				for _, g := range groups {
					events[g] = Events{}
				}
				continue
			}

			t.Fatalf("newEvents: line %d has less than 2 fields: %s", no, line)
		}

		path := strings.Trim(fields[len(fields)-1], `"`)

		var op Op
		for _, e := range fields[:len(fields)-1] {
			if e == "|" {
				continue
			}
			for _, ee := range strings.Split(e, "|") {
				switch strings.ToUpper(ee) {
				case "CREATE":
					op |= Create
				case "WRITE":
					op |= Write
				case "REMOVE":
					op |= Remove
				case "RENAME":
					op |= Rename
				case "CHMOD":
					op |= Chmod
				default:
					t.Fatalf("newEvents: line %d has unknown event %q: %s", no, ee, line)
				}
			}
		}

		for _, g := range groups {
			events[g] = append(events[g], Event{Name: path, Op: op})
		}
	}

	if e, ok := events[runtime.GOOS]; ok {
		return e
	}
	switch runtime.GOOS {
	// kqueue shortcut
	case "freebsd", "netbsd", "openbsd", "dragonfly", "darwin":
		if e, ok := events["kqueue"]; ok {
			return e
		}
	// fen shortcut
	case "solaris", "illumos":
		if e, ok := events["fen"]; ok {
			return e
		}
	}
	return events[""]
}

func cmpEvents(t *testing.T, tmp string, have, want Events) {
	t.Helper()

	have = have.TrimPrefix(tmp)

	haveSort, wantSort := have.copy(), want.copy()
	sort.Slice(haveSort, func(i, j int) bool {
		return haveSort[i].String() > haveSort[j].String()
	})
	sort.Slice(wantSort, func(i, j int) bool {
		return wantSort[i].String() > wantSort[j].String()
	})

	if haveSort.String() != wantSort.String() {
		//t.Error("\n" + ztest.Diff(indent(haveSort), indent(wantSort)))
		t.Errorf("\nhave:\n%s\nwant:\n%s", indent(have), indent(want))
	}
}

func indent(s fmt.Stringer) string {
	return "\t" + strings.ReplaceAll(s.String(), "\n", "\n\t")
}

var join = filepath.Join

func isCI() bool {
	_, ok := os.LookupEnv("CI")
	return ok
}

<<<<<<< HEAD
func errorContains(out error, want string) bool {
	if out == nil {
		return want == ""
	}
	if want == "" {
		return false
	}
	return strings.Contains(out.Error(), want)
=======
func isKqueue() bool {
	switch runtime.GOOS {
	case "darwin", "freebsd", "openbsd", "netbsd", "dragonfly":
		return true
	}
	return false
}

func isSolaris() bool {
	switch runtime.GOOS {
	case "illumos", "solaris":
		return true
	}
	return false
>>>>>>> 06c044ba
}<|MERGE_RESOLUTION|>--- conflicted
+++ resolved
@@ -138,35 +138,19 @@
 }
 
 // mkdir -p
-<<<<<<< HEAD
 func mkdirAll(t *testing.T, path ...string) {
 	t.Helper()
 	if len(path) < 1 {
 		t.Fatalf("mkdirAll: path must have at least one element: %s", path)
 	}
-	err := os.MkdirAll(filepath.Join(path...), 0o0755)
-	if err != nil {
-		t.Fatalf("mkdirAll(%q): %s", filepath.Join(path...), err)
-	}
-	if shouldWait(path...) {
-		eventSeparator()
-	}
-}
-=======
-// func mkdirAll(t *testing.T, path ...string) {
-// 	t.Helper()
-// 	if len(path) < 1 {
-// 		t.Fatalf("mkdirAll: path must have at least one element: %s", path)
-// 	}
-// 	err := os.MkdirAll(join(path...), 0o0755)
-// 	if err != nil {
-// 		t.Fatalf("mkdirAll(%q): %s", join(path...), err)
-// 	}
-// 	if shouldWait(path...) {
-// 		eventSeparator()
-// 	}
-// }
->>>>>>> 06c044ba
+	err := os.MkdirAll(join(path...), 0o0755)
+	if err != nil {
+		t.Fatalf("mkdirAll(%q): %s", join(path...), err)
+	}
+	if shouldWait(path...) {
+		eventSeparator()
+	}
+}
 
 // ln -s
 func symlink(t *testing.T, target string, link ...string) {
@@ -577,16 +561,6 @@
 	return ok
 }
 
-<<<<<<< HEAD
-func errorContains(out error, want string) bool {
-	if out == nil {
-		return want == ""
-	}
-	if want == "" {
-		return false
-	}
-	return strings.Contains(out.Error(), want)
-=======
 func isKqueue() bool {
 	switch runtime.GOOS {
 	case "darwin", "freebsd", "openbsd", "netbsd", "dragonfly":
@@ -601,5 +575,14 @@
 		return true
 	}
 	return false
->>>>>>> 06c044ba
+}
+
+func errorContains(out error, want string) bool {
+	if out == nil {
+		return want == ""
+	}
+	if want == "" {
+		return false
+	}
+	return strings.Contains(out.Error(), want)
 }