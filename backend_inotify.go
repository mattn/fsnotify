//go:build linux
// +build linux

package fsnotify

import (
	"errors"
	"fmt"
	"io"
	"os"
	"path/filepath"
	"strings"
	"sync"
	"unsafe"

	"golang.org/x/sys/unix"
)

// Watcher watches a set of paths, delivering events on a channel.
//
// A watcher should not be copied (e.g. pass it by pointer, rather than by
// value).
//
// # Linux notes
//
// When a file is removed a Remove event won't be emitted until all file
// descriptors are closed, and deletes will always emit a Chmod. For example:
//
//     fp := os.Open("file")
//     os.Remove("file")        // Triggers Chmod
//     fp.Close()               // Triggers Remove
//
// This is the event that inotify sends, so not much can be changed about this.
//
// The fs.inotify.max_user_watches sysctl variable specifies the upper limit
// for the number of watches per user, and fs.inotify.max_user_instances
// specifies the maximum number of inotify instances per user. Every Watcher you
// create is an "instance", and every path you add is a "watch".
//
// These are also exposed in /proc as /proc/sys/fs/inotify/max_user_watches and
// /proc/sys/fs/inotify/max_user_instances
//
// To increase them you can use sysctl or write the value to the /proc file:
//
//     # Default values on Linux 5.18
//     sysctl fs.inotify.max_user_watches=124983
//     sysctl fs.inotify.max_user_instances=128
//
// To make the changes persist on reboot edit /etc/sysctl.conf or
// /usr/lib/sysctl.d/50-default.conf (details differ per Linux distro; check
// your distro's documentation):
//
//     fs.inotify.max_user_watches=124983
//     fs.inotify.max_user_instances=128
//
// Reaching the limit will result in a "no space left on device" or "too many open
// files" error.
//
// # kqueue notes (macOS, BSD)
//
// kqueue requires opening a file descriptor for every file that's being watched;
// so if you're watching a directory with five files then that's six file
// descriptors. You will run in to your system's "max open files" limit faster on
// these platforms.
//
// The sysctl variables kern.maxfiles and kern.maxfilesperproc can be used to
// control the maximum number of open files, as well as /etc/login.conf on BSD
// systems.
//
// # macOS notes
//
// Spotlight indexing on macOS can result in multiple events (see [#15]). A
// temporary workaround is to add your folder(s) to the "Spotlight Privacy
// Settings" until we have a native FSEvents implementation (see [#11]).
//
// [#11]: https://github.com/fsnotify/fsnotify/issues/11
// [#15]: https://github.com/fsnotify/fsnotify/issues/15
type Watcher struct {
	// Events sends the filesystem change events.
	//
	// fsnotify can send the following events; a "path" here can refer to a
	// file, directory, symbolic link, or special file like a FIFO.
	//
	//   fsnotify.Create    A new path was created; this may be followed by one
	//                      or more Write events if data also gets written to a
	//                      file.
	//
	//   fsnotify.Remove    A path was removed.
	//
	//   fsnotify.Rename    A path was renamed. A rename is always sent with the
	//                      old path as Event.Name, and a Create event will be
	//                      sent with the new name. Renames are only sent for
	//                      paths that are currently watched; e.g. moving an
	//                      unmonitored file into a monitored directory will
	//                      show up as just a Create. Similarly, renaming a file
	//                      to outside a monitored directory will show up as
	//                      only a Rename.
	//
	//   fsnotify.Write     A file or named pipe was written to. A Truncate will
	//                      also trigger a Write. A single "write action"
	//                      initiated by the user may show up as one or multiple
	//                      writes, depending on when the system syncs things to
	//                      disk. For example when compiling a large Go program
	//                      you may get hundreds of Write events, so you
	//                      probably want to wait until you've stopped receiving
	//                      them (see the dedup example in cmd/fsnotify).
	//
	//   fsnotify.Chmod     Attributes were changed. On Linux this is also sent
	//                      when a file is removed (or more accurately, when a
	//                      link to an inode is removed). On kqueue it's sent
	//                      and on kqueue when a file is truncated. On Windows
	//                      it's never sent.
	Events chan Event

	// Errors sends any errors.
	//
	// [ErrEventOverflow] is used to indicate ther are too many events:
	//
	//  - inotify: there are too many queued events (fs.inotify.max_queued_events sysctl)
	//  - windows: The buffer size is too small.
	//  - kqueue, fen: not used.
	Errors chan error

	// Store fd here as os.File.Read() will no longer return on close after
	// calling Fd(). See: https://github.com/golang/go/issues/26439
	fd          int
	mu          sync.Mutex // Map access
	inotifyFile *os.File
<<<<<<< HEAD
	watches     map[string]*watch // Map of inotify watches (key: path)
	paths       map[int]watchPath // Map of watched paths (key: watch descriptor)
=======
	watches     map[string]*watch // Map of inotify watches (path → watch)
	paths       map[int]string    // Map of watched paths (watch descriptor → path)
>>>>>>> 06c044ba
	done        chan struct{}     // Channel for sending a "quit message" to the reader goroutine
	doneResp    chan struct{}     // Channel to respond to Close
}

type watchPath struct {
	path    string
	recurse bool
}

// NewWatcher creates a new Watcher.
func NewWatcher() (*Watcher, error) {
	// Create inotify fd
	// Need to set the FD to nonblocking mode in order for SetDeadline methods to work
	// Otherwise, blocking i/o operations won't terminate on close
	fd, errno := unix.InotifyInit1(unix.IN_CLOEXEC | unix.IN_NONBLOCK)
	if fd == -1 {
		return nil, errno
	}

	w := &Watcher{
		fd:          fd,
		inotifyFile: os.NewFile(uintptr(fd), ""),
		watches:     make(map[string]*watch),
		paths:       make(map[int]watchPath),
		Events:      make(chan Event),
		Errors:      make(chan error),
		done:        make(chan struct{}),
		doneResp:    make(chan struct{}),
	}

	go w.readEvents()
	return w, nil
}

// Returns true if the event was sent, or false if watcher is closed.
func (w *Watcher) sendEvent(e Event) bool {
	select {
	case w.Events <- e:
		return true
	case <-w.done:
	}
	return false
}

// Returns true if the error was sent, or false if watcher is closed.
func (w *Watcher) sendError(err error) bool {
	select {
	case w.Errors <- err:
		return true
	case <-w.done:
		return false
	}
}

func (w *Watcher) isClosed() bool {
	select {
	case <-w.done:
		return true
	default:
		return false
	}
}

// Close removes all watches and closes the events channel.
func (w *Watcher) Close() error {
	w.mu.Lock()
	if w.isClosed() {
		w.mu.Unlock()
		return nil
	}

	// Send 'close' signal to goroutine, and set the Watcher to closed.
	close(w.done)
	w.mu.Unlock()

	// Causes any blocking reads to return with an error, provided the file
	// still supports deadline operations.
	err := w.inotifyFile.Close()
	if err != nil {
		return err
	}

	// Wait for goroutine to close
	<-w.doneResp

	return nil
}

// Add starts monitoring the path for changes.
//
// A path can only be watched once; attempting to watch it more than once will
// return an error. Paths that do not yet exist on the filesystem cannot be
// added.
//
// A watch will be automatically removed if the watched path is deleted or
// renamed. The exception is the Windows backend, which doesn't remove the
// watcher on renames.
//
// Notifications on network filesystems (NFS, SMB, FUSE, etc.) or special
// filesystems (/proc, /sys, etc.) generally don't work.
//
// Returns [ErrClosed] if [Watcher.Close] was called.
//
// # Watching directories
//
// All files in a directory are monitored, including new files that are created
// after the watcher is started. Subdirectories are not watched (i.e. it's
// non-recursive).
//
// # Watching files
//
// Watching individual files (rather than directories) is generally not
// recommended as many tools update files atomically. Instead of "just" writing
// to the file a temporary file will be written to first, and if successful the
// temporary file is moved to to destination removing the original, or some
// variant thereof. The watcher on the original file is now lost, as it no
// longer exists.
//
// Instead, watch the parent directory and use Event.Name to filter out files
// you're not interested in. There is an example of this in [cmd/fsnotify/file.go].
func (w *Watcher) Add(name string) error {
	name = filepath.Clean(name)
	if w.isClosed() {
		return ErrClosed
	}

	name, recurse := recursivePath(name)
	if recurse {
		dirs, err := findDirs(name)
		if err != nil {
			return err
		}
		for _, d := range dirs {
			err := w.add(d, true)
			if err != nil {
				return err
			}
		}
		return nil
	}

	return w.add(name, false)
}

func (w *Watcher) add(path string, recurse bool) error {
	var flags uint32 = unix.IN_MOVED_TO | unix.IN_MOVED_FROM |
		unix.IN_CREATE | unix.IN_ATTRIB | unix.IN_MODIFY |
		unix.IN_MOVE_SELF | unix.IN_DELETE | unix.IN_DELETE_SELF

	w.mu.Lock()
	defer w.mu.Unlock()
	watchEntry := w.watches[path]
	if watchEntry != nil {
		flags |= watchEntry.flags | unix.IN_MASK_ADD
	}
	wd, errno := unix.InotifyAddWatch(w.fd, path, flags)
	if wd == -1 {
		return errno
	}

	if watchEntry == nil {
		w.watches[path] = &watch{wd: uint32(wd), flags: flags}
		w.paths[wd] = watchPath{path: path, recurse: recurse}
	} else {
		watchEntry.wd = uint32(wd)
		watchEntry.flags = flags
	}

	return nil
}

// Remove stops monitoring the path for changes.
//
// Directories are always removed non-recursively. For example, if you added
// /tmp/dir and /tmp/dir/subdir then you will need to remove both.
//
// Removing a path that has not yet been added returns [ErrNonExistentWatch].
func (w *Watcher) Remove(name string) error {
	if w.isClosed() {
		return nil
	}

	name = filepath.Clean(name)

	// Fetch the watch.
	w.mu.Lock()
	defer w.mu.Unlock()

	watch, ok := w.watches[name]
	if !ok {
		return fmt.Errorf("%w: %s", ErrNonExistentWatch, name)
	}

	return w.remove(name, watch)
}

// Unlocked!
func (w *Watcher) remove(name string, watch *watch) error {
	delete(w.paths, int(watch.wd))
	delete(w.watches, name)

	success, errno := unix.InotifyRmWatch(w.fd, watch.wd)
	if success == -1 {
		// TODO: Perhaps it's not helpful to return an error here in every case;
		//       The only two possible errors are:
		//
		//       - EBADF, which happens when w.fd is not a valid file descriptor
		//         of any kind.
		//       - EINVAL, which is when fd is not an inotify descriptor or wd
		//         is not a valid watch descriptor. Watch descriptors are
		//         invalidated when they are removed explicitly or implicitly;
		//         explicitly by inotify_rm_watch, implicitly when the file they
		//         are watching is deleted.
		return errno
	}
	return nil
}

// WatchList returns all paths added with [Add] (and are not yet removed).
//
// Returns nil if [Watcher.Close] was called.
func (w *Watcher) WatchList() []string {
	if w.isClosed() {
		return nil
	}

	w.mu.Lock()
	defer w.mu.Unlock()

	entries := make([]string, 0, len(w.watches))
	for pathname := range w.watches {
		entries = append(entries, pathname)
	}

	return entries
}

type watch struct {
	wd    uint32 // Watch descriptor (as returned by the inotify_add_watch() syscall)
	flags uint32 // inotify flags of this watch (see inotify(7) for the list of valid flags)
}

// readEvents reads from the inotify file descriptor, converts the
// received events into Event objects and sends them via the Events channel
func (w *Watcher) readEvents() {
	defer func() {
		close(w.doneResp)
		close(w.Errors)
		close(w.Events)
	}()

	var (
		buf   [unix.SizeofInotifyEvent * 4096]byte // Buffer for a maximum of 4096 raw events
		errno error                                // Syscall errno
	)
	for {
		// See if we have been closed.
		if w.isClosed() {
			return
		}

		n, err := w.inotifyFile.Read(buf[:])
		switch {
		case errors.Unwrap(err) == os.ErrClosed:
			return
		case err != nil:
			if !w.sendError(err) {
				return
			}
			continue
		}

		if n < unix.SizeofInotifyEvent {
			var err error
			if n == 0 {
				// If EOF is received. This should really never happen.
				err = io.EOF
			} else if n < 0 {
				// If an error occurred while reading.
				err = errno
			} else {
				// Read was too short.
				err = errors.New("notify: short read in readEvents()")
			}
			if !w.sendError(err) {
				return
			}
			continue
		}

		var offset uint32
		// We don't know how many events we just read into the buffer
		// While the offset points to at least one whole event...
		for offset <= uint32(n-unix.SizeofInotifyEvent) {
			var (
				// Point "raw" to the event in the buffer
				raw     = (*unix.InotifyEvent)(unsafe.Pointer(&buf[offset]))
				mask    = uint32(raw.Mask)
				nameLen = uint32(raw.Len)
			)

			if mask&unix.IN_Q_OVERFLOW != 0 {
				if !w.sendError(ErrEventOverflow) {
					return
				}
			}

			// If the event happened to the watched directory or the watched file, the kernel
			// doesn't append the filename to the event, but we would like to always fill the
			// the "Name" field with a valid filename. We retrieve the path of the watch from
			// the "paths" map.
			w.mu.Lock()
<<<<<<< HEAD
			watchPath, ok := w.paths[int(raw.Wd)]
			name := watchPath.path
			// IN_DELETE_SELF occurs when the file/directory being watched is removed.
			// This is a sign to clean up the maps, otherwise we are no longer in sync
			// with the inotify kernel state which has already deleted the watch
			// automatically.
=======
			name, ok := w.paths[int(raw.Wd)]
			// inotify will automatically remove the watch on deletes; just need
			// to clean our state here.
>>>>>>> 06c044ba
			if ok && mask&unix.IN_DELETE_SELF == unix.IN_DELETE_SELF {
				delete(w.paths, int(raw.Wd))
				delete(w.watches, name)
			}
			// We can't really update the state when a watched path is moved;
			// only IN_MOVE_SELF is sent and not IN_MOVED_{FROM,TO}. So remove
			// the watch.
			if ok && mask&unix.IN_MOVE_SELF == unix.IN_MOVE_SELF {
				err := w.remove(name, w.watches[name])
				if err != nil {
					if !w.sendError(err) {
						return
					}
				}
			}
			w.mu.Unlock()

			if nameLen > 0 {
				// Point "bytes" at the first byte of the filename
				bytes := (*[unix.PathMax]byte)(unsafe.Pointer(&buf[offset+unix.SizeofInotifyEvent]))[:nameLen:nameLen]
				// The filename is padded with NULL bytes. TrimRight() gets rid of those.
				name += "/" + strings.TrimRight(string(bytes[0:nameLen]), "\000")
			}

			event := w.newEvent(name, mask)

			// Send the events that are not ignored on the events channel
			if mask&unix.IN_IGNORED == 0 {
				if !w.sendEvent(event) {
					return
				}
			}

			// Move to the next event in the buffer
			offset += unix.SizeofInotifyEvent + nameLen
		}
	}
}

// Check if path was added as a recursive watch ("dir/...").
//
// Returns the watch for the path, or nil.
func (w *Watcher) isRecursive(path string) *watch {
	w.mu.Lock()
	defer w.mu.Unlock()

	ww, ok := w.watches[path]
	if !ok {
		// path could be a file, so also check the Dir.
		path = filepath.Dir(path)
		ww, ok = w.watches[path]
		if !ok {
			return nil
		}
	}
	if !w.paths[int(ww.wd)].recurse {
		return nil
	}
	return ww
}

// newEvent returns an platform-independent Event based on an inotify mask.
func (w *Watcher) newEvent(name string, mask uint32) Event {
	e := Event{Name: name}
	if mask&unix.IN_CREATE == unix.IN_CREATE || mask&unix.IN_MOVED_TO == unix.IN_MOVED_TO {
		e.Op |= Create

		// Add new directories on recursive watches.
		if mask&unix.IN_ISDIR == unix.IN_ISDIR {
			ww := w.isRecursive(name)
			if ww != nil {
				//err := w.add(name, true)
				err := w.Add(filepath.Join(name, "..."))
				if err != nil {
					// TODO: not sure if this has a nice error message.
					//       Also, this path could have been removed by now;
					//       should probably filter ENOENT or something.
					w.sendError(err)
				}
			}
		}
	}
	if mask&unix.IN_DELETE_SELF == unix.IN_DELETE_SELF || mask&unix.IN_DELETE == unix.IN_DELETE {
		// TODO: remove recursive watches.
		e.Op |= Remove
	}
	if mask&unix.IN_MODIFY == unix.IN_MODIFY {
		e.Op |= Write
	}
	if mask&unix.IN_MOVE_SELF == unix.IN_MOVE_SELF || mask&unix.IN_MOVED_FROM == unix.IN_MOVED_FROM {
		e.Op |= Rename

		//if mask&unix.IN_ISDIR == unix.IN_ISDIR {
		// TODO: should probably remove some things as well.
		// ww := w.isRecursive(name)
		// if ww != nil {
		// 	err := w.Add(filepath.Join(name, "..."))
		// 	if err != nil {
		// 		// TODO: not sure if this has a nice error message.
		// 		//       Also, this path could have been removed by now;
		// 		//       should probably filter ENOENT or something.
		// w.sendError(err)
		// 	}
		// }
		//}
	}
	if mask&unix.IN_ATTRIB == unix.IN_ATTRIB {
		e.Op |= Chmod
	}
	return e
}<|MERGE_RESOLUTION|>--- conflicted
+++ resolved
@@ -126,13 +126,8 @@
 	fd          int
 	mu          sync.Mutex // Map access
 	inotifyFile *os.File
-<<<<<<< HEAD
-	watches     map[string]*watch // Map of inotify watches (key: path)
-	paths       map[int]watchPath // Map of watched paths (key: watch descriptor)
-=======
 	watches     map[string]*watch // Map of inotify watches (path → watch)
-	paths       map[int]string    // Map of watched paths (watch descriptor → path)
->>>>>>> 06c044ba
+	paths       map[int]watchPath // Map of watched paths (watch descriptor → watchPath)
 	done        chan struct{}     // Channel for sending a "quit message" to the reader goroutine
 	doneResp    chan struct{}     // Channel to respond to Close
 }
@@ -445,18 +440,10 @@
 			// the "Name" field with a valid filename. We retrieve the path of the watch from
 			// the "paths" map.
 			w.mu.Lock()
-<<<<<<< HEAD
 			watchPath, ok := w.paths[int(raw.Wd)]
 			name := watchPath.path
-			// IN_DELETE_SELF occurs when the file/directory being watched is removed.
-			// This is a sign to clean up the maps, otherwise we are no longer in sync
-			// with the inotify kernel state which has already deleted the watch
-			// automatically.
-=======
-			name, ok := w.paths[int(raw.Wd)]
 			// inotify will automatically remove the watch on deletes; just need
 			// to clean our state here.
->>>>>>> 06c044ba
 			if ok && mask&unix.IN_DELETE_SELF == unix.IN_DELETE_SELF {
 				delete(w.paths, int(raw.Wd))
 				delete(w.watches, name)
